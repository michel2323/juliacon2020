--- conflicted
+++ resolved
@@ -98,11 +98,7 @@
 [@sparsedifftools].
 
 Given the sparsity pattern, the forward model is applied through the package
-<<<<<<< HEAD
-`FordwardDiff.jl` [@RevelsLubinPapamarkou2016]. Given the number of Jacobian
-=======
 `ForwardDiff.jl` [@RevelsLubinPapamarkou2016]. Given the number of Jacobian
->>>>>>> d0ecf797
 colors $c$ we can build our dual type `t1s` with `c` directions:
 
 ```julia
